--- conflicted
+++ resolved
@@ -3,11 +3,8 @@
 import { DataQuery, DataSourceJsonData } from '@grafana/schema';
 
 import { ScopedVars } from './ScopedVars';
-<<<<<<< HEAD
+import { DataSourcePluginMeta, DataSourceSettings } from './datasource';
 import { IconName } from './icon';
-=======
-import { DataSourcePluginMeta, DataSourceSettings } from './datasource';
->>>>>>> 97221595
 import { PanelData } from './panel';
 import { RawTimeRange, TimeZone } from './time';
 
