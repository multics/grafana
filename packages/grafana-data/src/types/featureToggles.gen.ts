// NOTE: This file was auto generated.  DO NOT EDIT DIRECTLY!
// To change feature flags, edit:
//  pkg/services/featuremgmt/registry.go
// Then run tests in:
//  pkg/services/featuremgmt/toggles_gen_test.go

/**
 * Describes available feature toggles in Grafana. These can be configured via
 * conf/custom.ini to enable features under development or not yet available in
 * stable version.
 *
 * Only enabled values will be returned in this interface
 *
 * @public
 */
export interface FeatureToggles {
  [name: string]: boolean | undefined; // support any string value

  trimDefaults?: boolean;
  envelopeEncryption?: boolean;
  httpclientprovider_azure_auth?: boolean;
  ['service-accounts']?: boolean;
  database_metrics?: boolean;
  dashboardPreviews?: boolean;
  dashboardPreviewsScheduler?: boolean;
  dashboardPreviewsAdmin?: boolean;
  ['live-config']?: boolean;
  ['live-pipeline']?: boolean;
  ['live-service-web-worker']?: boolean;
  queryOverLive?: boolean;
  panelTitleSearch?: boolean;
  tempoSearch?: boolean;
  tempoBackendSearch?: boolean;
  tempoServiceGraph?: boolean;
  lokiBackendMode?: boolean;
  accesscontrol?: boolean;
  prometheus_azure_auth?: boolean;
  influxdbBackendMigration?: boolean;
  newNavigation?: boolean;
  showFeatureFlagsInUI?: boolean;
  disable_http_request_histogram?: boolean;
  validatedQueries?: boolean;
  lokiLive?: boolean;
  swaggerUi?: boolean;
  featureHighlights?: boolean;
  dashboardComments?: boolean;
  annotationComments?: boolean;
  migrationLocking?: boolean;
<<<<<<< HEAD
  storage?: boolean;
  fileStoreApi?: boolean;
=======
>>>>>>> ed924b3d
}<|MERGE_RESOLUTION|>--- conflicted
+++ resolved
@@ -46,9 +46,5 @@
   dashboardComments?: boolean;
   annotationComments?: boolean;
   migrationLocking?: boolean;
-<<<<<<< HEAD
   storage?: boolean;
-  fileStoreApi?: boolean;
-=======
->>>>>>> ed924b3d
 }