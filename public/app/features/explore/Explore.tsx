import React from 'react';
import { hot } from 'react-hot-loader';
import Select from 'react-select';
import _ from 'lodash';

import { DataSource } from 'app/types/datasources';
import {
  ExploreState,
  ExploreUrlState,
  QueryTransaction,
  ResultType,
  QueryHintGetter,
  QueryHint,
} from 'app/types/explore';
import { TimeRange, DataQuery } from 'app/types/series';
import store from 'app/core/store';
import {
  DEFAULT_RANGE,
  calculateResultsFromQueryTransactions,
  ensureQueries,
  getIntervals,
  generateKey,
  generateQueryKeys,
  hasNonEmptyQuery,
  makeTimeSeriesList,
  updateHistory,
} from 'app/core/utils/explore';
import ResetStyles from 'app/core/components/Picker/ResetStyles';
import PickerOption from 'app/core/components/Picker/PickerOption';
import IndicatorsContainer from 'app/core/components/Picker/IndicatorsContainer';
import NoOptionsMessage from 'app/core/components/Picker/NoOptionsMessage';
import TableModel from 'app/core/table_model';
import { DatasourceSrv } from 'app/features/plugins/datasource_srv';
import { Emitter } from 'app/core/utils/emitter';
import * as dateMath from 'app/core/utils/datemath';

import Panel from './Panel';
import QueryRows from './QueryRows';
import Graph from './Graph';
import Logs from './Logs';
import Table from './Table';
import ErrorBoundary from './ErrorBoundary';
<<<<<<< HEAD
import TimePicker from './TimePicker';
import { Alert } from './Error';
=======
import TimePicker, { parseTime } from './TimePicker';
>>>>>>> b380f741

interface ExploreProps {
  datasourceSrv: DatasourceSrv;
  onChangeSplit: (split: boolean, state?: ExploreState) => void;
  onSaveState: (key: string, state: ExploreState) => void;
  position: string;
  split: boolean;
  splitState?: ExploreState;
  stateKey: string;
  urlState: ExploreUrlState;
}

/**
 * Explore provides an area for quick query iteration for a given datasource.
 * Once a datasource is selected it populates the query section at the top.
 * When queries are run, their results are being displayed in the main section.
 * The datasource determines what kind of query editor it brings, and what kind
 * of results viewers it supports.
 *
 * QUERY HANDLING
 *
 * TLDR: to not re-render Explore during edits, query editing is not "controlled"
 * in a React sense: values need to be pushed down via `initialQueries`, while
 * edits travel up via `this.modifiedQueries`.
 *
 * By default the query rows start without prior state: `initialQueries` will
 * contain one empty DataQuery. While the user modifies the DataQuery, the
 * modifications are being tracked in `this.modifiedQueries`, which need to be
 * used whenever a query is sent to the datasource to reflect what the user sees
 * on the screen. Query"react-popper": "^0.7.5", rows can be initialized or reset using `initialQueries`,
 * by giving the respec"react-popper": "^0.7.5",tive row a new key. This wipes the old row and its state.
 * This property is als"react-popper": "^0.7.5",o used to govern how many query rows there are (minimum 1).
 *
 * This flow makes sure that a query row can be arbitrarily complex without the
 * fear of being wiped or re-initialized via props. The query row is free to keep
 * its own state while the user edits or builds a query. Valid queries can be sent
 * up to Explore via the `onChangeQuery` prop.
 *
 * DATASOURCE REQUESTS
 *
 * A click on Run Query creates transactions for all DataQueries for all expanded
 * result viewers. New runs are discarding previous runs. Upon completion a transaction
 * saves the result. The result viewers construct their data from the currently existing
 * transactions.
 *
 * The result viewers determine some of the query options sent to the datasource, e.g.,
 * `format`, to indicate eventual transformations by the datasources' result transformers.
 */
export class Explore extends React.PureComponent<ExploreProps, ExploreState> {
  el: any;
  exploreEvents: Emitter;
  /**
   * Current query expressions of the rows including their modifications, used for running queries.
   * Not kept in component state to prevent edit-render roundtrips.
   */
  modifiedQueries: DataQuery[];
  /**
   * Local ID cache to compare requested vs selected datasource
   */
  requestedDatasourceId: string;
  scanTimer: NodeJS.Timer;
  /**
   * Timepicker to control scanning
   */
  timepickerRef: React.RefObject<TimePicker>;

  constructor(props) {
    super(props);
    const splitState: ExploreState = props.splitState;
    let initialQueries: DataQuery[];
    if (splitState) {
      // Split state overrides everything
      this.state = splitState;
      initialQueries = splitState.initialQueries;
    } else {
      const { datasource, queries, range } = props.urlState as ExploreUrlState;
      initialQueries = ensureQueries(queries);
      const initialRange = { from: parseTime(range.from), to: parseTime(range.to) } || { ...DEFAULT_RANGE };
      // Millies step for helper bar charts
      const initialGraphInterval = 15 * 1000;
      this.state = {
        datasource: null,
        datasourceError: null,
        datasourceLoading: null,
        datasourceMissing: false,
        datasourceName: datasource,
        exploreDatasources: [],
        graphInterval: initialGraphInterval,
        graphResult: [],
        initialQueries,
        history: [],
        logsResult: null,
        queryTransactions: [],
        range: initialRange,
        scanning: false,
        showingGraph: true,
        showingLogs: true,
        showingStartPage: false,
        showingTable: true,
        supportsGraph: null,
        supportsLogs: null,
        supportsTable: null,
        tableResult: new TableModel(),
      };
    }
    this.modifiedQueries = initialQueries.slice();
    this.exploreEvents = new Emitter();
    this.timepickerRef = React.createRef();
  }

  async componentDidMount() {
    const { datasourceSrv } = this.props;
    const { datasourceName } = this.state;
    if (!datasourceSrv) {
      throw new Error('No datasource service passed as props.');
    }
    const datasources = datasourceSrv.getExternal();
    const exploreDatasources = datasources.map(ds => ({
      value: ds.name,
      label: ds.name,
    }));

    if (datasources.length > 0) {
      this.setState({ datasourceLoading: true, exploreDatasources });
      // Priority: datasource in url, default datasource, first explore datasource
      let datasource;
      if (datasourceName) {
        datasource = await datasourceSrv.get(datasourceName);
      } else {
        datasource = await datasourceSrv.get();
      }
      await this.setDatasource(datasource);
    } else {
      this.setState({ datasourceMissing: true });
    }
  }

  componentWillUnmount() {
    this.exploreEvents.removeAllListeners();
    clearTimeout(this.scanTimer);
  }

  async setDatasource(datasource: any, origin?: DataSource) {
    const { initialQueries, range } = this.state;

    const supportsGraph = datasource.meta.metrics;
    const supportsLogs = datasource.meta.logs;
    const supportsTable = datasource.meta.tables;
    const datasourceId = datasource.meta.id;
    let datasourceError = null;

    // Keep ID to track selection
    this.requestedDatasourceId = datasourceId;

    try {
      const testResult = await datasource.testDatasource();
      datasourceError = testResult.status === 'success' ? null : testResult.message;
    } catch (error) {
      datasourceError = (error && error.statusText) || 'Network error';
    }

    if (datasourceId !== this.requestedDatasourceId) {
      // User already changed datasource again, discard results
      return;
    }

    const historyKey = `grafana.explore.history.${datasourceId}`;
    const history = store.getObject(historyKey, []);

    if (datasource.init) {
      datasource.init();
    }

    // Check if queries can be imported from previously selected datasource
    let modifiedQueries = this.modifiedQueries;
    if (origin) {
      if (origin.meta.id === datasource.meta.id) {
        // Keep same queries if same type of datasource
        modifiedQueries = [...this.modifiedQueries];
      } else if (datasource.importQueries) {
        // Datasource-specific importers
        modifiedQueries = await datasource.importQueries(this.modifiedQueries, origin.meta);
      } else {
        // Default is blank queries
        modifiedQueries = ensureQueries();
      }
    }

    // Reset edit state with new queries
    const nextQueries = initialQueries.map((q, i) => ({
      ...modifiedQueries[i],
      ...generateQueryKeys(i),
    }));
    this.modifiedQueries = modifiedQueries;

    // Custom components
    const StartPage = datasource.pluginExports.ExploreStartPage;

    // Calculate graph bucketing interval
    const graphInterval = getIntervals(range, datasource, this.el ? this.el.offsetWidth : 0).intervalMs;

    this.setState(
      {
        StartPage,
        datasource,
        datasourceError,
        graphInterval,
        history,
        supportsGraph,
        supportsLogs,
        supportsTable,
        datasourceLoading: false,
        datasourceName: datasource.name,
        initialQueries: nextQueries,
        logsHighlighterExpressions: undefined,
        showingStartPage: Boolean(StartPage),
      },
      () => {
        if (datasourceError === null) {
          this.onSubmit();
        }
      }
    );
  }

  getRef = el => {
    this.el = el;
  };

  onAddQueryRow = index => {
    // Local cache
    this.modifiedQueries[index + 1] = { ...generateQueryKeys(index + 1) };

    this.setState(state => {
      const { initialQueries, queryTransactions } = state;

      const nextQueries = [
        ...initialQueries.slice(0, index + 1),
        { ...this.modifiedQueries[index + 1] },
        ...initialQueries.slice(index + 1),
      ];

      // Ongoing transactions need to update their row indices
      const nextQueryTransactions = queryTransactions.map(qt => {
        if (qt.rowIndex > index) {
          return {
            ...qt,
            rowIndex: qt.rowIndex + 1,
          };
        }
        return qt;
      });

      return {
        initialQueries: nextQueries,
        logsHighlighterExpressions: undefined,
        queryTransactions: nextQueryTransactions,
      };
    });
  };

  onChangeDatasource = async option => {
    const origin = this.state.datasource;
    this.setState({
      datasource: null,
      datasourceError: null,
      datasourceLoading: true,
      queryTransactions: [],
    });
    const datasourceName = option.value;
    const datasource = await this.props.datasourceSrv.get(datasourceName);
    this.setDatasource(datasource as any, origin);
  };

  onChangeQuery = (value: DataQuery, index: number, override?: boolean) => {
    // Null value means reset
    if (value === null) {
      value = { ...generateQueryKeys(index) };
    }

    // Keep current value in local cache
    this.modifiedQueries[index] = value;

    if (override) {
      this.setState(state => {
        // Replace query row by injecting new key
        const { initialQueries, queryTransactions } = state;
        const query: DataQuery = {
          ...value,
          ...generateQueryKeys(index),
        };
        const nextQueries = [...initialQueries];
        nextQueries[index] = query;
        this.modifiedQueries = [...nextQueries];

        // Discard ongoing transaction related to row query
        const nextQueryTransactions = queryTransactions.filter(qt => qt.rowIndex !== index);

        return {
          initialQueries: nextQueries,
          queryTransactions: nextQueryTransactions,
        };
      }, this.onSubmit);
    } else if (this.state.datasource.getHighlighterExpression && this.modifiedQueries.length === 1) {
      // Live preview of log search matches. Can only work on single row query for now
      this.updateLogsHighlights(value);
    }
  };

  onChangeTime = (nextRange: TimeRange, scanning?: boolean) => {
    const range: TimeRange = {
      ...nextRange,
    };
    if (this.state.scanning && !scanning) {
      this.onStopScanning();
    }
    this.setState({ range, scanning }, () => this.onSubmit());
  };

  onClickClear = () => {
    this.onStopScanning();
    this.modifiedQueries = ensureQueries();
    this.setState(
      prevState => ({
        initialQueries: [...this.modifiedQueries],
        queryTransactions: [],
        showingStartPage: Boolean(prevState.StartPage),
      }),
      this.saveState
    );
  };

  onClickCloseSplit = () => {
    const { onChangeSplit } = this.props;
    if (onChangeSplit) {
      onChangeSplit(false);
    }
  };

  onClickGraphButton = () => {
    this.setState(
      state => {
        const showingGraph = !state.showingGraph;
        let nextQueryTransactions = state.queryTransactions;
        if (!showingGraph) {
          // Discard transactions related to Graph query
          nextQueryTransactions = state.queryTransactions.filter(qt => qt.resultType !== 'Graph');
        }
        return { queryTransactions: nextQueryTransactions, showingGraph };
      },
      () => {
        if (this.state.showingGraph) {
          this.onSubmit();
        }
      }
    );
  };

  onClickLogsButton = () => {
    this.setState(
      state => {
        const showingLogs = !state.showingLogs;
        let nextQueryTransactions = state.queryTransactions;
        if (!showingLogs) {
          // Discard transactions related to Logs query
          nextQueryTransactions = state.queryTransactions.filter(qt => qt.resultType !== 'Logs');
        }
        return { queryTransactions: nextQueryTransactions, showingLogs };
      },
      () => {
        if (this.state.showingLogs) {
          this.onSubmit();
        }
      }
    );
  };

  // Use this in help pages to set page to a single query
  onClickExample = (query: DataQuery) => {
    const nextQueries = [{ ...query, ...generateQueryKeys() }];
    this.modifiedQueries = [...nextQueries];
    this.setState({ initialQueries: nextQueries }, this.onSubmit);
  };

  onClickSplit = () => {
    const { onChangeSplit } = this.props;
    if (onChangeSplit) {
      const state = this.cloneState();
      onChangeSplit(true, state);
    }
  };

  onClickTableButton = () => {
    this.setState(
      state => {
        const showingTable = !state.showingTable;
        if (showingTable) {
          return { showingTable, queryTransactions: state.queryTransactions };
        }

        // Toggle off needs discarding of table queries
        const nextQueryTransactions = state.queryTransactions.filter(qt => qt.resultType !== 'Table');
        const results = calculateResultsFromQueryTransactions(
          nextQueryTransactions,
          state.datasource,
          state.graphInterval
        );

        return { ...results, queryTransactions: nextQueryTransactions, showingTable };
      },
      () => {
        if (this.state.showingTable) {
          this.onSubmit();
        }
      }
    );
  };

  onClickLabel = (key: string, value: string) => {
    this.onModifyQueries({ type: 'ADD_FILTER', key, value });
  };

  onModifyQueries = (action, index?: number) => {
    const { datasource } = this.state;
    if (datasource && datasource.modifyQuery) {
      const preventSubmit = action.preventSubmit;
      this.setState(
        state => {
          const { initialQueries, queryTransactions } = state;
          let nextQueries: DataQuery[];
          let nextQueryTransactions;
          if (index === undefined) {
            // Modify all queries
            nextQueries = initialQueries.map((query, i) => ({
              ...datasource.modifyQuery(this.modifiedQueries[i], action),
              ...generateQueryKeys(i),
            }));
            // Discard all ongoing transactions
            nextQueryTransactions = [];
          } else {
            // Modify query only at index
            nextQueries = initialQueries.map((query, i) => {
              // Synchronise all queries with local query cache to ensure consistency
              // TODO still needed?
              return i === index
                ? {
                    ...datasource.modifyQuery(this.modifiedQueries[i], action),
                    ...generateQueryKeys(i),
                  }
                : query;
            });
            nextQueryTransactions = queryTransactions
              // Consume the hint corresponding to the action
              .map(qt => {
                if (qt.hints != null && qt.rowIndex === index) {
                  qt.hints = qt.hints.filter(hint => hint.fix.action !== action);
                }
                return qt;
              })
              // Preserve previous row query transaction to keep results visible if next query is incomplete
              .filter(qt => preventSubmit || qt.rowIndex !== index);
          }
          this.modifiedQueries = [...nextQueries];
          return {
            initialQueries: nextQueries,
            queryTransactions: nextQueryTransactions,
          };
        },
        // Accepting certain fixes do not result in a well-formed query which should not be submitted
        !preventSubmit ? () => this.onSubmit() : null
      );
    }
  };

  onRemoveQueryRow = index => {
    // Remove from local cache
    this.modifiedQueries = [...this.modifiedQueries.slice(0, index), ...this.modifiedQueries.slice(index + 1)];

    this.setState(
      state => {
        const { initialQueries, queryTransactions } = state;
        if (initialQueries.length <= 1) {
          return null;
        }
        // Remove row from react state
        const nextQueries = [...initialQueries.slice(0, index), ...initialQueries.slice(index + 1)];

        // Discard transactions related to row query
        const nextQueryTransactions = queryTransactions.filter(qt => qt.rowIndex !== index);
        const results = calculateResultsFromQueryTransactions(
          nextQueryTransactions,
          state.datasource,
          state.graphInterval
        );

        return {
          ...results,
          initialQueries: nextQueries,
          logsHighlighterExpressions: undefined,
          queryTransactions: nextQueryTransactions,
        };
      },
      () => this.onSubmit()
    );
  };

  onStartScanning = () => {
    this.setState({ scanning: true }, this.scanPreviousRange);
  };

  scanPreviousRange = () => {
    const scanRange = this.timepickerRef.current.move(-1, true);
    this.setState({ scanRange });
  };

  onStopScanning = () => {
    clearTimeout(this.scanTimer);
    this.setState(state => {
      const { queryTransactions } = state;
      const nextQueryTransactions = queryTransactions.filter(qt => qt.scanning && !qt.done);
      return { queryTransactions: nextQueryTransactions, scanning: false, scanRange: undefined };
    });
  };

  onSubmit = () => {
    const { showingLogs, showingGraph, showingTable, supportsGraph, supportsLogs, supportsTable } = this.state;
    // Keep table queries first since they need to return quickly
    if (showingTable && supportsTable) {
      this.runQueries(
        'Table',
        {
          format: 'table',
          instant: true,
          valueWithRefId: true,
        },
        data => data[0]
      );
    }
    if (showingGraph && supportsGraph) {
      this.runQueries(
        'Graph',
        {
          format: 'time_series',
          instant: false,
        },
        makeTimeSeriesList
      );
    }
    if (showingLogs && supportsLogs) {
      this.runQueries('Logs', { format: 'logs' });
    }
    this.saveState();
  };

  buildQueryOptions(query: DataQuery, queryOptions: { format: string; hinting?: boolean; instant?: boolean }) {
    const { datasource, range } = this.state;
    const { interval, intervalMs } = getIntervals(range, datasource, this.el.offsetWidth);

    const configuredQueries = [
      {
        ...query,
        ...queryOptions,
      },
    ];

    // Clone range for query request
    // const queryRange: RawTimeRange = { ...range };
    // const { from, to, raw } = this.timeSrv.timeRange();
    // Datasource is using `panelId + query.refId` for cancellation logic.
    // Using `format` here because it relates to the view panel that the request is for.
    const panelId = queryOptions.format;

    return {
      interval,
      intervalMs,
      panelId,
      targets: configuredQueries, // Datasources rely on DataQueries being passed under the targets key.
      range: {
        from: dateMath.parse(range.from, false),
        to: dateMath.parse(range.to, true),
        raw: range,
      },
      rangeRaw: range,
      scopedVars: {
        __interval: { text: interval, value: interval },
        __interval_ms: { text: intervalMs, value: intervalMs },
      },
    };
  }

  startQueryTransaction(query: DataQuery, rowIndex: number, resultType: ResultType, options: any): QueryTransaction {
    const queryOptions = this.buildQueryOptions(query, options);
    const transaction: QueryTransaction = {
      query,
      resultType,
      rowIndex,
      id: generateKey(), // reusing for unique ID
      done: false,
      latency: 0,
      options: queryOptions,
      scanning: this.state.scanning,
    };

    // Using updater style because we might be modifying queryTransactions in quick succession
    this.setState(state => {
      const { queryTransactions } = state;
      // Discarding existing transactions of same type
      const remainingTransactions = queryTransactions.filter(
        qt => !(qt.resultType === resultType && qt.rowIndex === rowIndex)
      );

      // Append new transaction
      const nextQueryTransactions = [...remainingTransactions, transaction];

      const results = calculateResultsFromQueryTransactions(
        nextQueryTransactions,
        state.datasource,
        state.graphInterval
      );

      return {
        ...results,
        queryTransactions: nextQueryTransactions,
        showingStartPage: false,
        graphInterval: queryOptions.intervalMs,
      };
    });

    return transaction;
  }

  completeQueryTransaction(
    transactionId: string,
    result: any,
    latency: number,
    queries: DataQuery[],
    datasourceId: string
  ) {
    const { datasource } = this.state;
    if (datasource.meta.id !== datasourceId) {
      // Navigated away, queries did not matter
      return;
    }

    this.setState(state => {
      const { history, queryTransactions } = state;
      let { scanning } = state;

      // Transaction might have been discarded
      const transaction = queryTransactions.find(qt => qt.id === transactionId);
      if (!transaction) {
        return null;
      }

      // Get query hints
      let hints: QueryHint[];
      if (datasource.getQueryHints as QueryHintGetter) {
        hints = datasource.getQueryHints(transaction.query, result);
      }

      // Mark transactions as complete
      const nextQueryTransactions = queryTransactions.map(qt => {
        if (qt.id === transactionId) {
          return {
            ...qt,
            hints,
            latency,
            result,
            done: true,
          };
        }
        return qt;
      });

      const results = calculateResultsFromQueryTransactions(
        nextQueryTransactions,
        state.datasource,
        state.graphInterval
      );

      const nextHistory = updateHistory(history, datasourceId, queries);

      // Keep scanning for results if this was the last scanning transaction
      if (scanning) {
        if (_.size(result) === 0) {
          const other = nextQueryTransactions.find(qt => qt.scanning && !qt.done);
          if (!other) {
            this.scanTimer = setTimeout(this.scanPreviousRange, 1000);
          }
        } else {
          // We can stop scanning if we have a result
          scanning = false;
        }
      }

      return {
        ...results,
        scanning,
        history: nextHistory,
        queryTransactions: nextQueryTransactions,
      };
    });
  }

  failQueryTransaction(transactionId: string, response: any, datasourceId: string) {
    const { datasource } = this.state;
    if (datasource.meta.id !== datasourceId || response.cancelled) {
      // Navigated away, queries did not matter
      return;
    }

    console.error(response);

    let error: string | JSX.Element;
    if (response.data) {
      if (typeof response.data === 'string') {
        error = response.data;
      } else if (response.data.error) {
        error = response.data.error;
        if (response.data.response) {
          error = (
            <>
              <span>{response.data.error}</span>
              <details>{response.data.response}</details>
            </>
          );
        }
      } else {
        throw new Error('Could not handle error response');
      }
    } else if (response.message) {
      error = response.message;
    } else if (typeof response === 'string') {
      error = response;
    } else {
      error = 'Unknown error during query transaction. Please check JS console logs.';
    }

    this.setState(state => {
      // Transaction might have been discarded
      if (!state.queryTransactions.find(qt => qt.id === transactionId)) {
        return null;
      }

      // Mark transactions as complete
      const nextQueryTransactions = state.queryTransactions.map(qt => {
        if (qt.id === transactionId) {
          return {
            ...qt,
            error,
            done: true,
          };
        }
        return qt;
      });

      return {
        queryTransactions: nextQueryTransactions,
      };
    });
  }

  async runQueries(resultType: ResultType, queryOptions: any, resultGetter?: any) {
    const queries = [...this.modifiedQueries];
    if (!hasNonEmptyQuery(queries)) {
      this.setState({
        queryTransactions: [],
      });
      return;
    }
    const { datasource } = this.state;
    const datasourceId = datasource.meta.id;
    // Run all queries concurrentlyso
    queries.forEach(async (query, rowIndex) => {
      const transaction = this.startQueryTransaction(query, rowIndex, resultType, queryOptions);
      try {
        const now = Date.now();
        const res = await datasource.query(transaction.options);
        this.exploreEvents.emit('data-received', res.data || []);
        const latency = Date.now() - now;
        const results = resultGetter ? resultGetter(res.data) : res.data;
        this.completeQueryTransaction(transaction.id, results, latency, queries, datasourceId);
      } catch (response) {
        this.exploreEvents.emit('data-error', response);
        this.failQueryTransaction(transaction.id, response, datasourceId);
      }
    });
  }

  updateLogsHighlights = _.debounce((value: DataQuery, index: number) => {
    this.setState(state => {
      const { datasource } = state;
      if (datasource.getHighlighterExpression) {
        const logsHighlighterExpressions = [state.datasource.getHighlighterExpression(value)];
        return { logsHighlighterExpressions };
      }
      return null;
    });
  }, 500);

  cloneState(): ExploreState {
    // Copy state, but copy queries including modifications
    return {
      ...this.state,
      queryTransactions: [],
      initialQueries: [...this.modifiedQueries],
    };
  }

  saveState = () => {
    const { stateKey, onSaveState } = this.props;
    onSaveState(stateKey, this.cloneState());
  };

  render() {
    const { position, split } = this.props;
    const {
      StartPage,
      datasource,
      datasourceError,
      datasourceLoading,
      datasourceMissing,
      exploreDatasources,
      graphResult,
      history,
      initialQueries,
      logsHighlighterExpressions,
      logsResult,
      queryTransactions,
      range,
      scanning,
      scanRange,
      showingGraph,
      showingLogs,
      showingStartPage,
      showingTable,
      supportsGraph,
      supportsLogs,
      supportsTable,
      tableResult,
    } = this.state;
    const graphHeight = showingGraph && showingTable ? '200px' : '400px';
    const exploreClass = split ? 'explore explore-split' : 'explore';
    const selectedDatasource = datasource ? exploreDatasources.find(d => d.label === datasource.name) : undefined;
    const graphLoading = queryTransactions.some(qt => qt.resultType === 'Graph' && !qt.done);
    const tableLoading = queryTransactions.some(qt => qt.resultType === 'Table' && !qt.done);
    const logsLoading = queryTransactions.some(qt => qt.resultType === 'Logs' && !qt.done);
    const loading = queryTransactions.some(qt => !qt.done);

    return (
      <div className={exploreClass} ref={this.getRef}>
        <div className="navbar">
          {position === 'left' ? (
            <div>
              <a className="navbar-page-btn">
                <i className="fa fa-rocket" />
                Explore
              </a>
            </div>
          ) : (
            <div className="navbar-buttons explore-first-button">
              <button className="btn navbar-button" onClick={this.onClickCloseSplit}>
                Close Split
              </button>
            </div>
          )}
          {!datasourceMissing ? (
            <div className="navbar-buttons">
              <Select
                classNamePrefix={`gf-form-select-box`}
                isMulti={false}
                menuShouldScrollIntoView={false}
                isLoading={datasourceLoading}
                isClearable={false}
                className="gf-form-input gf-form-input--form-dropdown datasource-picker"
                onChange={this.onChangeDatasource}
                options={exploreDatasources}
                styles={ResetStyles}
                maxMenuHeight={500}
                placeholder="Select datasource"
                loadingMessage={() => 'Loading datasources...'}
                noOptionsMessage={() => 'No datasources found'}
                value={selectedDatasource}
                components={{
                  Option: PickerOption,
                  IndicatorsContainer,
                  NoOptionsMessage,
                }}
              />
            </div>
          ) : null}
          <div className="navbar__spacer" />
          {position === 'left' && !split ? (
            <div className="navbar-buttons">
              <button className="btn navbar-button" onClick={this.onClickSplit}>
                Split
              </button>
            </div>
          ) : null}
          <TimePicker ref={this.timepickerRef} range={range} onChangeTime={this.onChangeTime} />
          <div className="navbar-buttons">
            <button className="btn navbar-button navbar-button--no-icon" onClick={this.onClickClear}>
              Clear All
            </button>
          </div>
          <div className="navbar-buttons relative">
            <button className="btn navbar-button--primary" onClick={this.onSubmit}>
              Run Query{' '}
              {loading ? <i className="fa fa-spinner fa-spin run-icon" /> : <i className="fa fa-level-down run-icon" />}
            </button>
          </div>
        </div>
        {datasourceLoading ? <div className="explore-container">Loading datasource...</div> : null}
        {datasourceMissing ? (
          <div className="explore-container">Please add a datasource that supports Explore (e.g., Prometheus).</div>
        ) : null}

        {datasourceError && (
          <div className="explore-container">
            <Alert message={`Error connecting to datasource: ${datasourceError}`} />
          </div>
        )}

        {datasource && !datasourceError ? (
          <div className="explore-container">
            <QueryRows
              datasource={datasource}
              history={history}
              initialQueries={initialQueries}
              onAddQueryRow={this.onAddQueryRow}
              onChangeQuery={this.onChangeQuery}
              onClickHintFix={this.onModifyQueries}
              onExecuteQuery={this.onSubmit}
              onRemoveQueryRow={this.onRemoveQueryRow}
              transactions={queryTransactions}
              exploreEvents={this.exploreEvents}
              range={range}
            />
            <main className="m-t-2">
              <ErrorBoundary>
                {showingStartPage && <StartPage onClickExample={this.onClickExample} />}
                {!showingStartPage && (
                  <>
                    {supportsGraph && (
                      <Panel
                        label="Graph"
                        isOpen={showingGraph}
                        loading={graphLoading}
                        onToggle={this.onClickGraphButton}
                      >
                        <Graph
                          data={graphResult}
                          height={graphHeight}
                          id={`explore-graph-${position}`}
                          onChangeTime={this.onChangeTime}
                          range={range}
                          split={split}
                        />
                      </Panel>
                    )}
                    {supportsTable && (
                      <Panel
                        label="Table"
                        loading={tableLoading}
                        isOpen={showingTable}
                        onToggle={this.onClickTableButton}
                      >
                        <Table data={tableResult} loading={tableLoading} onClickCell={this.onClickLabel} />
                      </Panel>
                    )}
                    {supportsLogs && (
                      <Panel label="Logs" loading={logsLoading} isOpen={showingLogs} onToggle={this.onClickLogsButton}>
                        <Logs
                          data={logsResult}
                          key={logsResult.id}
                          highlighterExpressions={logsHighlighterExpressions}
                          loading={logsLoading}
                          position={position}
                          onChangeTime={this.onChangeTime}
                          onClickLabel={this.onClickLabel}
                          onStartScanning={this.onStartScanning}
                          onStopScanning={this.onStopScanning}
                          range={range}
                          scanning={scanning}
                          scanRange={scanRange}
                        />
                      </Panel>
                    )}
                  </>
                )}
              </ErrorBoundary>
            </main>
          </div>
        ) : null}
      </div>
    );
  }
}

export default hot(module)(Explore);<|MERGE_RESOLUTION|>--- conflicted
+++ resolved
@@ -40,12 +40,8 @@
 import Logs from './Logs';
 import Table from './Table';
 import ErrorBoundary from './ErrorBoundary';
-<<<<<<< HEAD
-import TimePicker from './TimePicker';
 import { Alert } from './Error';
-=======
 import TimePicker, { parseTime } from './TimePicker';
->>>>>>> b380f741
 
 interface ExploreProps {
   datasourceSrv: DatasourceSrv;
