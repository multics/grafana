--- conflicted
+++ resolved
@@ -130,18 +130,14 @@
               >
                 <span>{m.type}</span>
                 <ShowStoryboardDocumentElementEditor element={m} />
-<<<<<<< HEAD
-                <ShowStoryboardDocumentElementResult element={m} result={evaluation?.context[m.id]} />
-                <p>
-                  Result saved in variable: <CellType element={m} />
-                </p>
-=======
                 <ShowStoryboardDocumentElementResult
                   element={m}
                   context={evaluation?.context}
                   result={evaluation?.context[m.id]}
                 />
->>>>>>> e0292cac
+                <p>
+                  Result saved in variable: <CellType element={m} />
+                </p>
               </div>
             ))}
           </div>
