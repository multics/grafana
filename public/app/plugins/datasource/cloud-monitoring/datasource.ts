import { chunk, flatten, isString, isArray, has, get, omit } from 'lodash';
import { from, lastValueFrom, Observable, of } from 'rxjs';
import { map, mergeMap } from 'rxjs/operators';

import {
  DataQueryRequest,
  DataQueryResponse,
  DataSourceInstanceSettings,
  ScopedVars,
  SelectableValue,
  TimeRange,
} from '@grafana/data';
import { DataSourceWithBackend, getBackendSrv, toDataQueryResponse, BackendSrv } from '@grafana/runtime';
import { getTimeSrv, TimeSrv } from 'app/features/dashboard/services/TimeSrv';
import { getTemplateSrv, TemplateSrv } from 'app/features/templating/template_srv';

import { CloudMonitoringAnnotationSupport } from './annotationSupport';
import { SLO_BURN_RATE_SELECTOR_NAME } from './constants';
import { getMetricType, setMetricType } from './functions';
import { CloudMonitoringQuery, QueryType, MetricQuery, Filter } from './types/query';
import { CloudMonitoringOptions, MetricDescriptor, PostResponse, Aggregation } from './types/types';
import { CloudMonitoringVariableSupport } from './variables';

export default class CloudMonitoringDatasource extends DataSourceWithBackend<
  CloudMonitoringQuery,
  CloudMonitoringOptions
> {
  authenticationType: string;
  intervalMs: number;
  backendSrv: BackendSrv;

  constructor(
    private instanceSettings: DataSourceInstanceSettings<CloudMonitoringOptions>,
    public templateSrv: TemplateSrv = getTemplateSrv(),
    readonly timeSrv: TimeSrv = getTimeSrv()
  ) {
    super(instanceSettings);
    this.authenticationType = instanceSettings.jsonData.authenticationType || 'jwt';
    this.variables = new CloudMonitoringVariableSupport(this);
    this.intervalMs = 0;
    this.annotations = CloudMonitoringAnnotationSupport(this);
    this.backendSrv = getBackendSrv();
  }

  getVariables() {
    return this.templateSrv.getVariables().map((v) => `$${v.name}`);
  }

  query(request: DataQueryRequest<CloudMonitoringQuery>): Observable<DataQueryResponse> {
    request.targets = request.targets.map((t) => ({
      ...this.migrateQuery(t),
      intervalMs: request.intervalMs,
    }));
    return super.query(request);
  }

  applyTemplateVariables(target: CloudMonitoringQuery, scopedVars: ScopedVars): Record<string, any> {
    const { timeSeriesList, timeSeriesQuery, sloQuery } = target;

    return {
      ...target,
      datasource: this.getRef(),
      intervalMs: this.intervalMs,
      timeSeriesList: timeSeriesList && {
        ...this.interpolateProps(timeSeriesList, scopedVars),
        projectName: this.templateSrv.replace(
          timeSeriesList.projectName ? timeSeriesList.projectName : this.getDefaultProject(),
          scopedVars
        ),
        filters: this.interpolateFilters(timeSeriesList.filters || [], scopedVars),
        groupBys: this.interpolateGroupBys(timeSeriesList.groupBys || [], scopedVars),
        view: timeSeriesList.view || 'FULL',
      },
      timeSeriesQuery: timeSeriesQuery && {
        ...this.interpolateProps(timeSeriesQuery, scopedVars),
        projectName: this.templateSrv.replace(
          timeSeriesQuery.projectName ? timeSeriesQuery.projectName : this.getDefaultProject(),
          scopedVars
        ),
      },
      sloQuery: sloQuery && this.interpolateProps(sloQuery, scopedVars),
    };
  }

  async getLabels(
    metricType: string,
    refId: string,
    projectName: string,
    aggregation?: Aggregation,
    timeRange?: TimeRange
  ) {
    const options = {
      targets: [
        {
          refId,
          datasource: this.getRef(),
          queryType: QueryType.TIME_SERIES_LIST,
          timeSeriesList: setMetricType(
            {
              projectName: this.templateSrv.replace(projectName),
              groupBys: this.interpolateGroupBys(aggregation?.groupBys || [], {}),
              crossSeriesReducer: aggregation?.crossSeriesReducer ?? 'REDUCE_NONE',
              view: 'HEADERS',
            },
            metricType
          ),
        },
      ],
      range: timeRange ?? this.timeSrv.timeRange(),
    };

    const queries = options.targets;

    if (!queries.length) {
      return lastValueFrom(of({ results: [] }));
    }

    return lastValueFrom(
      from(this.ensureGCEDefaultProject()).pipe(
        mergeMap(() => {
          return this.backendSrv.fetch<PostResponse>({
            url: '/api/ds/query',
            method: 'POST',
            headers: this.getRequestHeaders(),
            data: {
              from: options.range.from.valueOf().toString(),
              to: options.range.to.valueOf().toString(),
              queries,
            },
          });
        }),
        map(({ data }) => {
          const dataQueryResponse = toDataQueryResponse({
            data: data,
          });
          const labels = dataQueryResponse?.data
            .map((f) => f.meta?.custom?.labels)
            .filter((p) => !!p)
            .reduce((acc, labels) => {
              for (let key in labels) {
                if (!acc[key]) {
                  acc[key] = new Set<string>();
                }
                if (labels[key]) {
                  acc[key].add(labels[key]);
                }
              }
              return acc;
            }, {});
          return Object.fromEntries(
            Object.entries(labels).map((l: any) => {
              l[1] = Array.from(l[1]);
              return l;
            })
          );
        })
      )
    );
  }

  async getGCEDefaultProject() {
    return this.getResource(`gceDefaultProject`);
  }

  getDefaultProject(): string {
    const { defaultProject, authenticationType, gceDefaultProject } = this.instanceSettings.jsonData;
    if (authenticationType === 'gce') {
      return gceDefaultProject || '';
    }

    return defaultProject || '';
  }

  async ensureGCEDefaultProject() {
    const { authenticationType, gceDefaultProject } = this.instanceSettings.jsonData;
    if (authenticationType === 'gce' && !gceDefaultProject) {
      this.instanceSettings.jsonData.gceDefaultProject = await this.getGCEDefaultProject();
    }
  }

  async getMetricTypes(projectName: string): Promise<MetricDescriptor[]> {
    if (!projectName) {
      return [];
    }

    return this.getResource(
      `metricDescriptors/v3/projects/${this.templateSrv.replace(projectName)}/metricDescriptors`
    ) as Promise<MetricDescriptor[]>;
  }

  async filterMetricsByType(projectName: string, filter: string): Promise<MetricDescriptor[]> {
    if (!projectName) {
      return [];
    }

    return this.getResource(
      `metricDescriptors/v3/projects/${this.templateSrv.replace(projectName)}/metricDescriptors`,
      { filter: `metric.type : "${filter}"` }
    );
  }

  async getSLOServices(projectName: string): Promise<Array<SelectableValue<string>>> {
    return this.getResource(`services/v3/projects/${this.templateSrv.replace(projectName)}/services?pageSize=1000`);
  }

  async getServiceLevelObjectives(projectName: string, serviceId: string): Promise<Array<SelectableValue<string>>> {
    if (!serviceId) {
      return Promise.resolve([]);
    }
    let { projectName: p, serviceId: s } = this.interpolateProps({ projectName, serviceId });
    return this.getResource(`slo-services/v3/projects/${p}/services/${s}/serviceLevelObjectives`);
  }

  getProjects(): Promise<Array<SelectableValue<string>>> {
    return this.getResource(`projects`);
  }

  migrateMetricTypeFilter(metricType: string, filters?: string[]) {
    const metricTypeFilterArray = ['metric.type', '=', metricType];
    if (filters?.length) {
      return filters.concat('AND', metricTypeFilterArray);
    }
    return metricTypeFilterArray;
  }

  // This is a manual port of the migration code in cloudmonitoring.go
  // DO NOT UPDATE THIS CODE WITHOUT UPDATING THE BACKEND CODE
  migrateQuery(query: CloudMonitoringQuery): CloudMonitoringQuery {
    const { hide, refId, datasource, key, queryType, maxLines, metric, intervalMs, type, ...rest } = query as any;
    if (
      !query.hasOwnProperty('metricQuery') &&
      !query.hasOwnProperty('sloQuery') &&
      !query.hasOwnProperty('timeSeriesQuery') &&
      !query.hasOwnProperty('timeSeriesList')
    ) {
      return {
        datasource,
        key,
        refId,
        intervalMs,
        hide,
        queryType: type === 'annotationQuery' ? QueryType.ANNOTATION : QueryType.TIME_SERIES_LIST,
        timeSeriesList: {
          ...rest,
          view: rest.view || 'FULL',
        },
      };
    }

    if (has(query, 'metricQuery') && ['metrics', QueryType.ANNOTATION].includes(query.queryType ?? '')) {
      const metricQuery: MetricQuery = get(query, 'metricQuery')!;
      if (metricQuery.editorMode === 'mql') {
        query.timeSeriesQuery = {
          projectName: metricQuery.projectName,
          query: metricQuery.query,
          graphPeriod: metricQuery.graphPeriod,
        };
        query.queryType = QueryType.TIME_SERIES_QUERY;
      } else {
        query.timeSeriesList = {
          projectName: metricQuery.projectName,
          crossSeriesReducer: metricQuery.crossSeriesReducer,
          alignmentPeriod: metricQuery.alignmentPeriod,
          perSeriesAligner: metricQuery.perSeriesAligner,
          groupBys: metricQuery.groupBys,
          filters: metricQuery.filters,
          view: metricQuery.view,
          preprocessor: metricQuery.preprocessor,
        };
        query.queryType = QueryType.TIME_SERIES_LIST;
        if (metricQuery.metricType) {
          query.timeSeriesList.filters = this.migrateMetricTypeFilter(
            metricQuery.metricType,
            query.timeSeriesList.filters
          );
        }
      }
      query.aliasBy = metricQuery.aliasBy;
      query = omit(query, 'metricQuery');
    }

    if (query.queryType === QueryType.SLO && has(query, 'sloQuery.aliasBy')) {
      query.aliasBy = get(query, 'sloQuery.aliasBy');
      query = omit(query, 'sloQuery.aliasBy');
    }

    return query;
  }

  interpolateProps<T extends Record<string, any>>(object: T, scopedVars: ScopedVars = {}): T {
    return Object.entries(object).reduce((acc, [key, value]) => {
      return {
        ...acc,
        [key]: value && isString(value) ? this.templateSrv.replace(value, scopedVars) : value,
      };
    }, {} as T);
  }

  filterQuery(query: CloudMonitoringQuery): boolean {
    if (query.hide) {
      return false;
    }

    if (query.queryType === QueryType.SLO) {
      if (!query.sloQuery) {
        return false;
      }
      const { selectorName, serviceId, sloId, projectName, lookbackPeriod } = query.sloQuery;
      return (
        !!selectorName &&
        !!serviceId &&
        !!sloId &&
        !!projectName &&
        (selectorName !== SLO_BURN_RATE_SELECTOR_NAME || !!lookbackPeriod)
      );
    }

    if (query.queryType === QueryType.TIME_SERIES_QUERY) {
      return !!query.timeSeriesQuery && !!query.timeSeriesQuery.projectName && !!query.timeSeriesQuery.query;
    }

<<<<<<< HEAD
    if ([QueryType.TIME_SERIES_LIST, QueryType.ANNOTATION].includes(query.queryType ?? QueryType.TIME_SERIES_LIST)) {
=======
    if (query.queryType && [QueryType.TIME_SERIES_LIST, QueryType.ANNOTATION].includes(query.queryType)) {
>>>>>>> 07dd90b5
      return !!query.timeSeriesList && !!query.timeSeriesList.projectName && !!getMetricType(query.timeSeriesList);
    }

    return false;
  }

  interpolateVariablesInQueries(queries: CloudMonitoringQuery[], scopedVars: ScopedVars): CloudMonitoringQuery[] {
    return queries.map(
      (query) => this.applyTemplateVariables(this.migrateQuery(query), scopedVars) as CloudMonitoringQuery
    );
  }

  interpolateFilters(filters: string[], scopedVars: ScopedVars) {
    const completeFilter: Filter[] = chunk(filters, 4)
      .map(([key, operator, value, condition]) => ({
        key,
        operator,
        value,
        ...(condition && { condition }),
      }))
      .filter((item) => item.value);

    const filterArray = flatten(
      completeFilter.map(({ key, operator, value, condition }: Filter) => [
        this.templateSrv.replace(key, scopedVars || {}),
        operator,
        this.templateSrv.replace(value, scopedVars || {}, (value: string | string[]) => {
          return isArray(value) && value.length ? `(${value.join('|')})` : value;
        }),
        ...(condition ? [condition] : []),
      ])
    );

    return filterArray || [];
  }

  interpolateGroupBys(groupBys: string[], scopedVars: {}): string[] {
    let interpolatedGroupBys: string[] = [];
    (groupBys || []).forEach((gb) => {
      const interpolated = this.templateSrv.replace(gb, scopedVars || {}, 'csv').split(',');
      if (Array.isArray(interpolated)) {
        interpolatedGroupBys = interpolatedGroupBys.concat(interpolated);
      } else {
        interpolatedGroupBys.push(interpolated);
      }
    });
    return interpolatedGroupBys;
  }
}<|MERGE_RESOLUTION|>--- conflicted
+++ resolved
@@ -319,11 +319,7 @@
       return !!query.timeSeriesQuery && !!query.timeSeriesQuery.projectName && !!query.timeSeriesQuery.query;
     }
 
-<<<<<<< HEAD
-    if ([QueryType.TIME_SERIES_LIST, QueryType.ANNOTATION].includes(query.queryType ?? QueryType.TIME_SERIES_LIST)) {
-=======
     if (query.queryType && [QueryType.TIME_SERIES_LIST, QueryType.ANNOTATION].includes(query.queryType)) {
->>>>>>> 07dd90b5
       return !!query.timeSeriesList && !!query.timeSeriesList.projectName && !!getMetricType(query.timeSeriesList);
     }
 
