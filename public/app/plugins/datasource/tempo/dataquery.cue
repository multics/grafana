// Copyright 2023 Grafana Labs
//
// Licensed under the Apache License, Version 2.0 (the "License");
// you may not use this file except in compliance with the License.
// You may obtain a copy of the License at
//
//     http://www.apache.org/licenses/LICENSE-2.0
//
// Unless required by applicable law or agreed to in writing, software
// distributed under the License is distributed on an "AS IS" BASIS,
// WITHOUT WARRANTIES OR CONDITIONS OF ANY KIND, either express or implied.
// See the License for the specific language governing permissions and
// limitations under the License.

package grafanaplugin

import (
	"github.com/grafana/grafana/packages/grafana-schema/src/common"
	"github.com/grafana/grafana/pkg/plugins/pfs"
)

// This file (with its sibling .cue files) implements pfs.GrafanaPlugin
pfs.GrafanaPlugin

composableKinds: DataQuery: {
	maturity: "experimental"

	lineage: {
<<<<<<< HEAD
		seqs: [
			{
				schemas: [
					{
						#TempoQuery: common.DataQuery & {
							// TraceQL query or trace ID
							query: string
							// Logfmt query to filter traces by their tags. Example: http.status_code=200 error=true
							search?: string
							// Query traces by service name
							serviceName?: string
							// Query traces by span name
							spanName?: string
							// Define the minimum duration to select traces. Use duration format, for example: 1.2s, 100ms
							minDuration?: string
							// Define the maximum duration to select traces. Use duration format, for example: 1.2s, 100ms
							maxDuration?: string
							// Filters to be included in a PromQL query to select data for the service graph. Example: {client="app",service="app"}
							serviceMapQuery?: string
							// Defines the maximum number of traces that are returned from Tempo
							limit?: int64
							// Use the streaming API to get partial results as they are available
							streaming?: bool
							filters: [...#TraceqlFilter]
						} @cuetsy(kind="interface") @grafana(TSVeneer="type")

						// search = Loki search, nativeSearch = Tempo search for backwards compatibility
						#TempoQueryType: "traceql" | "traceqlSearch" | "search" | "serviceMap" | "upload" | "nativeSearch" | "traceId" | "clear" @cuetsy(kind="type")

						// static fields are pre-set in the UI, dynamic fields are added by the user
						#TraceqlSearchScope: "unscoped" | "resource" | "span" @cuetsy(kind="enum")

						// The state of the TraceQL streaming search query
						#SearchStreamingState: "pending" | "streaming" | "done" | "error" @cuetsy(kind="enum")

						#TraceqlFilter: {
							// Uniquely identify the filter, will not be used in the query generation
							id: string
							// The tag for the search filter, for example: .http.status_code, .service.name, status
							tag?: string
							// The operator that connects the tag to the value, for example: =, >, !=, =~
							operator?: string
							// The value for the search filter
							value?: string | [...string]
							// The type of the value, used for example to check whether we need to wrap the value in quotes when generating the query
							valueType?: string
							// The scope of the filter, can either be unscoped/all scopes, resource or span
							scope?: #TraceqlSearchScope
						} @cuetsy(kind="interface")
					},
				]
			},
		]
=======
		schemas: [{
			version: [0, 0]
			schema: {
				#TempoQuery: common.DataQuery & {
					// TraceQL query or trace ID
					query: string
					// Logfmt query to filter traces by their tags. Example: http.status_code=200 error=true
					search?: string
					// Query traces by service name
					serviceName?: string
					// Query traces by span name
					spanName?: string
					// Define the minimum duration to select traces. Use duration format, for example: 1.2s, 100ms
					minDuration?: string
					// Define the maximum duration to select traces. Use duration format, for example: 1.2s, 100ms
					maxDuration?: string
					// Filters to be included in a PromQL query to select data for the service graph. Example: {client="app",service="app"}
					serviceMapQuery?: string
					// Defines the maximum number of traces that are returned from Tempo
					limit?: int64
					filters: [...#TraceqlFilter]
				} @cuetsy(kind="interface") @grafana(TSVeneer="type")

				// search = Loki search, nativeSearch = Tempo search for backwards compatibility
				#TempoQueryType: "traceql" | "traceqlSearch" | "search" | "serviceMap" | "upload" | "nativeSearch" | "clear" @cuetsy(kind="type")

				// static fields are pre-set in the UI, dynamic fields are added by the user
				#TraceqlSearchScope: "unscoped" | "resource" | "span" @cuetsy(kind="enum")
				#TraceqlFilter: {
					// Uniquely identify the filter, will not be used in the query generation
					id: string
					// The tag for the search filter, for example: .http.status_code, .service.name, status
					tag?: string
					// The operator that connects the tag to the value, for example: =, >, !=, =~
					operator?: string
					// The value for the search filter
					value?: string | [...string]
					// The type of the value, used for example to check whether we need to wrap the value in quotes when generating the query
					valueType?: string
					// The scope of the filter, can either be unscoped/all scopes, resource or span
					scope?: #TraceqlSearchScope
				} @cuetsy(kind="interface")
			}
		}]
		lenses: []
>>>>>>> 4d74f754
	}
}<|MERGE_RESOLUTION|>--- conflicted
+++ resolved
@@ -26,61 +26,6 @@
 	maturity: "experimental"
 
 	lineage: {
-<<<<<<< HEAD
-		seqs: [
-			{
-				schemas: [
-					{
-						#TempoQuery: common.DataQuery & {
-							// TraceQL query or trace ID
-							query: string
-							// Logfmt query to filter traces by their tags. Example: http.status_code=200 error=true
-							search?: string
-							// Query traces by service name
-							serviceName?: string
-							// Query traces by span name
-							spanName?: string
-							// Define the minimum duration to select traces. Use duration format, for example: 1.2s, 100ms
-							minDuration?: string
-							// Define the maximum duration to select traces. Use duration format, for example: 1.2s, 100ms
-							maxDuration?: string
-							// Filters to be included in a PromQL query to select data for the service graph. Example: {client="app",service="app"}
-							serviceMapQuery?: string
-							// Defines the maximum number of traces that are returned from Tempo
-							limit?: int64
-							// Use the streaming API to get partial results as they are available
-							streaming?: bool
-							filters: [...#TraceqlFilter]
-						} @cuetsy(kind="interface") @grafana(TSVeneer="type")
-
-						// search = Loki search, nativeSearch = Tempo search for backwards compatibility
-						#TempoQueryType: "traceql" | "traceqlSearch" | "search" | "serviceMap" | "upload" | "nativeSearch" | "traceId" | "clear" @cuetsy(kind="type")
-
-						// static fields are pre-set in the UI, dynamic fields are added by the user
-						#TraceqlSearchScope: "unscoped" | "resource" | "span" @cuetsy(kind="enum")
-
-						// The state of the TraceQL streaming search query
-						#SearchStreamingState: "pending" | "streaming" | "done" | "error" @cuetsy(kind="enum")
-
-						#TraceqlFilter: {
-							// Uniquely identify the filter, will not be used in the query generation
-							id: string
-							// The tag for the search filter, for example: .http.status_code, .service.name, status
-							tag?: string
-							// The operator that connects the tag to the value, for example: =, >, !=, =~
-							operator?: string
-							// The value for the search filter
-							value?: string | [...string]
-							// The type of the value, used for example to check whether we need to wrap the value in quotes when generating the query
-							valueType?: string
-							// The scope of the filter, can either be unscoped/all scopes, resource or span
-							scope?: #TraceqlSearchScope
-						} @cuetsy(kind="interface")
-					},
-				]
-			},
-		]
-=======
 		schemas: [{
 			version: [0, 0]
 			schema: {
@@ -101,11 +46,16 @@
 					serviceMapQuery?: string
 					// Defines the maximum number of traces that are returned from Tempo
 					limit?: int64
+					// Use the streaming API to get partial results as they are available
+					streaming?: bool
 					filters: [...#TraceqlFilter]
 				} @cuetsy(kind="interface") @grafana(TSVeneer="type")
 
 				// search = Loki search, nativeSearch = Tempo search for backwards compatibility
 				#TempoQueryType: "traceql" | "traceqlSearch" | "search" | "serviceMap" | "upload" | "nativeSearch" | "clear" @cuetsy(kind="type")
+
+				// The state of the TraceQL streaming search query
+				#SearchStreamingState: "pending" | "streaming" | "done" | "error" @cuetsy(kind="enum")
 
 				// static fields are pre-set in the UI, dynamic fields are added by the user
 				#TraceqlSearchScope: "unscoped" | "resource" | "span" @cuetsy(kind="enum")
@@ -126,6 +76,5 @@
 			}
 		}]
 		lenses: []
->>>>>>> 4d74f754
 	}
 }