package models

import "github.com/centrifugal/centrifuge"

// ChannelPublisher writes data into a channel. Note that pemissions are not checked.
type ChannelPublisher func(channel string, data []byte) error

// ChannelHandler defines the core channel behavior
type ChannelHandler interface {
	// This is called fast and often -- it must be synchrnozed
	GetChannelOptions(id string) centrifuge.ChannelOptions

	// Called when a client wants to subscribe to a channel
	OnSubscribe(c *centrifuge.Client, e centrifuge.SubscribeEvent) error

	// Called when something writes into the channel.  The returned value will be broadcast if len() > 0
	OnPublish(c *centrifuge.Client, e centrifuge.PublishEvent) ([]byte, error)
}

<<<<<<< HEAD
// ChannelHandlerProvider -- this should be implemented by any core feature
type ChannelHandlerProvider interface {
	// This is called fast and often -- it must be synchronized.
=======
// ChannelHandlerFactory should be implemented by all core features.
type ChannelHandlerFactory interface {
	// GetHandlerForPath gets a ChannelHandler for a path.
	// This is called fast and often -- it must be synchronized
>>>>>>> 08e709b0
	GetHandlerForPath(path string) (ChannelHandler, error)
}

// DashboardActivityChannel is a service to advertise dashboard activity
type DashboardActivityChannel interface {
	DashboardSaved(uid string, userID int64) error
	DashboardDeleted(uid string, userID int64) error
}<|MERGE_RESOLUTION|>--- conflicted
+++ resolved
@@ -17,16 +17,10 @@
 	OnPublish(c *centrifuge.Client, e centrifuge.PublishEvent) ([]byte, error)
 }
 
-<<<<<<< HEAD
-// ChannelHandlerProvider -- this should be implemented by any core feature
-type ChannelHandlerProvider interface {
-	// This is called fast and often -- it must be synchronized.
-=======
 // ChannelHandlerFactory should be implemented by all core features.
 type ChannelHandlerFactory interface {
 	// GetHandlerForPath gets a ChannelHandler for a path.
 	// This is called fast and often -- it must be synchronized
->>>>>>> 08e709b0
 	GetHandlerForPath(path string) (ChannelHandler, error)
 }
 
