// To change feature flags, edit:
//  pkg/services/featuremgmt/registry.go
// Then run tests in:
//  pkg/services/featuremgmt/toggles_gen_test.go
// twice to generate and validate the feature flag files

package featuremgmt

var (
	// Register each toggle here
	standardFeatureFlags = []FeatureFlag{
		{
			Name:        "alertingBigTransactions",
			Description: "Use big transactions for alerting database writes",
			State:       FeatureStateAlpha,
		},
		{
			Name:         "promQueryBuilder",
			Description:  "Show prometheus query builder",
			State:        FeatureStateStable,
			Expression:   "true", // on by default
			FrontendOnly: true,
		},
		{
			Name:        "trimDefaults",
			Description: "Use cue schema to remove values that will be applied automatically",
			State:       FeatureStateBeta,
		},
		{
			Name:        "disableEnvelopeEncryption",
			Description: "Disable envelope encryption (emergency only)",
			State:       FeatureStateStable,
		},
		{
			Name:        "database_metrics",
			Description: "Add prometheus metrics for database tables",
			State:       FeatureStateStable,
		},
		{
			Name:        "dashboardPreviews",
			Description: "Create and show thumbnails for dashboard search results",
			State:       FeatureStateAlpha,
		},
		{
			Name:            "dashboardPreviewsAdmin",
			Description:     "Manage the dashboard previews crawler process from the UI",
			State:           FeatureStateAlpha,
			RequiresDevMode: true,
		},
		{
			Name:        "live-config",
			Description: "Save grafana live configuration in SQL tables",
			State:       FeatureStateAlpha,
		},
		{
			Name:        "live-pipeline",
			Description: "enable a generic live processing pipeline",
			State:       FeatureStateAlpha,
		},
		{
			Name:         "live-service-web-worker",
			Description:  "This will use a webworker thread to processes events rather than the main thread",
			State:        FeatureStateAlpha,
			FrontendOnly: true,
		},
		{
			Name:         "queryOverLive",
			Description:  "Use grafana live websocket to execute backend queries",
			State:        FeatureStateAlpha,
			FrontendOnly: true,
		},
		{
			Name:        "panelTitleSearch",
			Description: "Search for dashboards using panel title",
			State:       FeatureStateAlpha,
		},
		{
			Name:         "tempoApmTable",
			Description:  "Show APM table",
			State:        FeatureStateAlpha,
			FrontendOnly: true,
		},
		{
			Name:        "prometheusAzureOverrideAudience",
			Description: "Experimental. Allow override default AAD audience for Azure Prometheus endpoint",
			State:       FeatureStateBeta,
		},
		{
			Name:         "influxdbBackendMigration",
			Description:  "Query InfluxDB InfluxQL without the proxy",
			State:        FeatureStateAlpha,
			FrontendOnly: true,
		},
		{
			Name:            "showFeatureFlagsInUI",
			Description:     "Show feature flags in the settings UI",
			State:           FeatureStateAlpha,
			RequiresDevMode: true,
		},
		{
			Name:        "publicDashboards",
			Description: "enables public access to dashboards",
			State:       FeatureStateAlpha,
		},
		{
			Name:        "lokiLive",
			Description: "support websocket streaming for loki (early prototype)",
			State:       FeatureStateAlpha,
		},
		{
			Name:        "lokiDataframeApi",
			Description: "use experimental loki api for websocket streaming (early prototype)",
			State:       FeatureStateAlpha,
		},
		{
			Name:         "lokiMonacoEditor",
			Description:  "Access to Monaco query editor for Loki",
			State:        FeatureStateAlpha,
			Expression:   "true",
			FrontendOnly: true,
		},
		{
			Name:        "swaggerUi",
			Description: "Serves swagger UI",
			State:       FeatureStateBeta,
		},
		{
			Name:        "featureHighlights",
			Description: "Highlight Enterprise features",
			State:       FeatureStateStable,
		},
		{
			Name:        "dashboardComments",
			Description: "Enable dashboard-wide comments",
			State:       FeatureStateAlpha,
		},
		{
			Name:        "annotationComments",
			Description: "Enable annotation comments",
			State:       FeatureStateAlpha,
		},
		{
			Name:        "migrationLocking",
			Description: "Lock database during migrations",
			State:       FeatureStateBeta,
		},
		{
			Name:        "storage",
			Description: "Configurable storage for dashboards, datasources, and resources",
			State:       FeatureStateAlpha,
		},
		{
			Name:            "dashboardsFromStorage",
			Description:     "Load dashboards from the generic storage interface",
			State:           FeatureStateAlpha,
			RequiresDevMode: true, // Also a gate on automatic git storage (for now)
		},
		{
			Name:            "export",
			Description:     "Export grafana instance (to git, etc)",
			State:           FeatureStateAlpha,
			RequiresDevMode: true,
		},
		{
			Name:            "azureMonitorResourcePickerForMetrics",
			Description:     "New UI for Azure Monitor Metrics Query",
			State:           FeatureStateAlpha,
			RequiresDevMode: true,
			FrontendOnly:    true,
		},
		{
			Name:         "exploreMixedDatasource",
			Description:  "Enable mixed datasource in Explore",
			State:        FeatureStateAlpha,
			FrontendOnly: true,
		},
		{
			Name:         "tracing",
			Description:  "Adds trace ID to error notifications",
			State:        FeatureStateAlpha,
			FrontendOnly: true,
		},
		{
			Name:         "commandPalette",
			Description:  "Enable command palette",
			State:        FeatureStateStable,
			Expression:   "true", // enabled by default
			FrontendOnly: true,
		},
		{
			Name:        "correlations",
			Description: "Correlations page",
			State:       FeatureStateAlpha,
		},
		{
			Name:        "cloudWatchDynamicLabels",
			Description: "Use dynamic labels instead of alias patterns in CloudWatch datasource",
			State:       FeatureStateStable,
			Expression:  "true", // enabled by default
		},
		{
			Name:        "datasourceQueryMultiStatus",
			Description: "Introduce HTTP 207 Multi Status for api/ds/query",
			State:       FeatureStateAlpha,
		},
		{
			Name:         "traceToMetrics",
			Description:  "Enable trace to metrics links",
			State:        FeatureStateAlpha,
			FrontendOnly: true,
		},
		{
			Name:        "prometheusStreamingJSONParser",
			Description: "Enable streaming JSON parser for Prometheus datasource",
			State:       FeatureStateBeta,
		},
		{
			Name:        "newDBLibrary",
			Description: "Use jmoiron/sqlx rather than xorm for a few backend services",
			State:       FeatureStateBeta,
		},
		{
			Name:            "validateDashboardsOnSave",
			Description:     "Validate dashboard JSON POSTed to api/dashboards/db",
			State:           FeatureStateAlpha,
			RequiresRestart: true,
		},
		{
			Name:         "autoMigrateGraphPanels",
			Description:  "Replace the angular graph panel with timeseries",
			State:        FeatureStateBeta,
			FrontendOnly: true,
		},
		{
			Name:        "prometheusWideSeries",
			Description: "Enable wide series responses in the Prometheus datasource",
			State:       FeatureStateAlpha,
		},
		{
			Name:         "canvasPanelNesting",
			Description:  "Allow elements nesting",
			State:        FeatureStateAlpha,
			FrontendOnly: true,
		},
		{
			Name:         "scenes",
			Description:  "Experimental framework to build interactive dashboards",
			State:        FeatureStateAlpha,
			FrontendOnly: true,
		},
		{
			Name:        "useLegacyHeatmapPanel",
			Description: "Continue to use the angular/flot based heatmap panel",
			State:       FeatureStateStable,
		},
		{
			Name:            "disableSecretsCompatibility",
			Description:     "Disable duplicated secret storage in legacy tables",
			State:           FeatureStateAlpha,
			RequiresRestart: true,
		},
		{
			Name:        "logRequestsInstrumentedAsUnknown",
			Description: "Logs the path for requests that are instrumented as unknown",
		},
		{
			Name:        "dataConnectionsConsole",
			Description: "Enables a new top-level page called Connections. This page is an experiment for better grouping of installing / configuring data sources and other plugins.",
			State:       FeatureStateAlpha,
		},
		{
			Name:        "internationalization",
			Description: "Enables work-in-progress internationalization",
			State:       FeatureStateAlpha,
		},
		{
			Name:        "topnav",
			Description: "New top nav and page layouts",
			State:       FeatureStateAlpha,
		},
		{
			Name:            "grpcServer",
			Description:     "Run GRPC server",
			State:           FeatureStateAlpha,
			RequiresDevMode: true,
		},
		{
			Name:            "objectStore",
			Description:     "SQL based object store",
			State:           FeatureStateAlpha,
			RequiresDevMode: true,
		},
		{
			Name:        "traceqlEditor",
			Description: "Show the TraceQL editor in the explore page",
			State:       FeatureStateAlpha,
		},
		{
			Name:        "flameGraph",
			Description: "Show the flame graph",
			State:       FeatureStateAlpha,
		},
		{
			Name:         "redshiftAsyncQueryDataSupport",
			Description:  "Enable async query data support for Redshift",
			State:        FeatureStateAlpha,
			FrontendOnly: true,
		},
		{
			Name:         "athenaAsyncQueryDataSupport",
			Description:  "Enable async query data support for Athena",
			State:        FeatureStateAlpha,
			FrontendOnly: true,
		},
		{
			Name:        "increaseInMemDatabaseQueryCache",
			Description: "Enable more in memory caching for database queries",
		},
		{
<<<<<<< HEAD
			Name:        "customThemes",
			Description: "Enable custom themes",
=======
			Name:        "interFont",
			Description: "Switch to inter font",
		},
		{
			Name:         "newPanelChromeUI",
			Description:  "Show updated look and feel of grafana-ui PanelChrome: panel header, icons, and menu",
			State:        FeatureStateAlpha,
			FrontendOnly: true,
		},
		{
			Name:            "queryLibrary",
			Description:     "Reusable query library",
			State:           FeatureStateAlpha,
			RequiresDevMode: true,
		},
		{
			Name:        "showDashboardValidationWarnings",
			Description: "Show warnings when Dashboards do not validate against the schema",
		},
		{
			Name:        "mysqlAnsiQuotes",
			Description: "Use double quote to escape keyword in Mysql query",
			State:       FeatureStateAlpha,
		},
		{
			Name:        "datasourceLogger",
			Description: "Logs all datasource requests",
		},
		{
			Name:            "accessControlOnCall",
			Description:     "Access control primitives for OnCall",
			State:           FeatureStateAlpha,
			RequiresDevMode: true,
		},
		{
			Name:            "nestedFolders",
			Description:     "Enable folder nesting",
			State:           FeatureStateAlpha,
			RequiresDevMode: true,
		},
		{
			Name:        "elasticsearchBackendMigration",
			Description: "Use Elasticsearch as backend data source",
			State:       FeatureStateAlpha,
>>>>>>> f92d9783
		},
	}
)<|MERGE_RESOLUTION|>--- conflicted
+++ resolved
@@ -317,10 +317,6 @@
 			Description: "Enable more in memory caching for database queries",
 		},
 		{
-<<<<<<< HEAD
-			Name:        "customThemes",
-			Description: "Enable custom themes",
-=======
 			Name:        "interFont",
 			Description: "Switch to inter font",
 		},
@@ -365,7 +361,6 @@
 			Name:        "elasticsearchBackendMigration",
 			Description: "Use Elasticsearch as backend data source",
 			State:       FeatureStateAlpha,
->>>>>>> f92d9783
 		},
 	}
 )