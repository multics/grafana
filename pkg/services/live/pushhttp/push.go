package pushhttp

import (
	"context"
	"errors"
	"io"
	"net/http"

	"github.com/grafana/grafana/pkg/infra/log"
	"github.com/grafana/grafana/pkg/models"
	"github.com/grafana/grafana/pkg/registry"
	"github.com/grafana/grafana/pkg/services/live"
	"github.com/grafana/grafana/pkg/services/live/convert"
	"github.com/grafana/grafana/pkg/services/live/pushurl"
	"github.com/grafana/grafana/pkg/setting"
)

var (
	logger = log.New("live.push_http")
)

func init() {
	registry.RegisterServiceWithPriority(&Gateway{}, registry.Low)
}

// Gateway receives data and translates it to Grafana Live publications.
type Gateway struct {
	Cfg         *setting.Cfg      `inject:""`
	GrafanaLive *live.GrafanaLive `inject:""`

<<<<<<< HEAD
	converter     *convert.Converter
	ruleProcessor *pipeline.RuleProcessor
}

type fakeStorage struct {
	gLive         *live.GrafanaLive
	frameStorage  *pipeline.FrameStorage
	ruleProcessor *pipeline.RuleProcessor
}

func (f fakeStorage) ListChannelRules(_ context.Context, _ pipeline.ListLiveChannelRuleCommand) ([]*pipeline.LiveChannelRule, error) {
	return []*pipeline.LiveChannelRule{
		{
			OrgId:   1,
			Pattern: "stream/influx/input",
			Converter: pipeline.NewAutoInfluxConverter(pipeline.AutoInfluxConverterConfig{
				FrameFormat: "labels_column",
			}),
		},
		{
			OrgId:   1,
			Pattern: "stream/influx/input/:metric",
			Outputter: pipeline.NewMatchOutput("metric", map[string]pipeline.Outputter{
				"cpu": pipeline.NewMultipleOutputter(
					pipeline.NewManagedStreamOutput(f.gLive),
					pipeline.NewConditionalOutput(
						pipeline.NewNumberCompareCondition("usage_user", "gte", 50),
						pipeline.NewChannelOutput(f.ruleProcessor, pipeline.ChannelOutputConfig{
							Channel: "stream/influx/spikes/cpu",
						}),
					),
				),
				"*": pipeline.NewManagedStreamOutput(f.gLive),
			}),
		},
		{
			OrgId:     1,
			Pattern:   "stream/influx/spikes/cpu",
			Outputter: pipeline.NewManagedStreamOutput(f.gLive),
		},
		{
			OrgId:     1,
			Pattern:   "stream/json/auto",
			Converter: pipeline.NewAutoJsonConverter(pipeline.AutoJsonConverterConfig{}),
			Outputter: pipeline.NewManagedStreamOutput(f.gLive),
		},
		{
			OrgId:   1,
			Pattern: "stream/json/tip",
			Converter: pipeline.NewAutoJsonConverter(pipeline.AutoJsonConverterConfig{
				FieldTips: map[string]pipeline.Field{
					"value3": {
						Name: "value3",
						Type: data.FieldTypeNullableFloat64,
					},
					"value100": {
						Name: "value100",
						Type: data.FieldTypeNullableFloat64,
					},
				},
			}),
			Processor: pipeline.NewDropFieldsProcessor("value2"),
			Outputter: pipeline.NewManagedStreamOutput(f.gLive),
		},
		{
			OrgId:   1,
			Pattern: "stream/json/exact",
			Converter: pipeline.NewExactJsonConverter(pipeline.ExactJsonConverterConfig{
				Fields: []pipeline.Field{
					{
						Name:  "time",
						Type:  data.FieldTypeTime,
						Value: "#{now}",
					},
					{
						Name:  "value1",
						Type:  data.FieldTypeNullableFloat64,
						Value: "$.value1",
					},
					{
						Name:  "value2",
						Type:  data.FieldTypeNullableFloat64,
						Value: "$.value2",
					},
					{
						Name:  "value3",
						Type:  data.FieldTypeNullableFloat64,
						Value: "$.value3",
						Labels: []pipeline.Label{
							{
								Name:  "host",
								Value: "$.host",
							},
						},
					},
					{
						Name:  "value4",
						Type:  data.FieldTypeNullableFloat64,
						Value: "$.value4",
						Config: &data.FieldConfig{
							Thresholds: &data.ThresholdsConfig{
								Mode: data.ThresholdsModeAbsolute,
								Steps: []data.Threshold{
									{
										Value: 2,
										State: "normal",
									},
									{
										Value: 6,
										State: "warning",
									},
									{
										Value: 8,
										State: "critical",
									},
								},
							},
						},
					},
					{
						Name:  "map.red",
						Type:  data.FieldTypeNullableFloat64,
						Value: "$.map.red",
						Labels: []pipeline.Label{
							{
								Name:  "host",
								Value: "$.host",
							},
							{
								Name:  "host2",
								Value: "$.host",
							},
						},
					},
					{
						Name:  "annotation",
						Type:  data.FieldTypeNullableString,
						Value: "$.annotation",
					},
					{
						Name:  "running",
						Type:  data.FieldTypeNullableBool,
						Value: "{JSON.parse(x).status === 'running'}",
					},
					{
						Name:  "num_map_colors",
						Type:  data.FieldTypeNullableFloat64,
						Value: "{Object.keys(JSON.parse(x).map).length}",
					},
				},
			}),
			Outputter: pipeline.NewMultipleOutputter(
				pipeline.NewManagedStreamOutput(f.gLive),
				pipeline.NewRemoteWriteOutput(pipeline.RemoteWriteConfig{
					Enabled:  true,
					Endpoint: os.Getenv("GF_LIVE_REMOTE_WRITE_ENDPOINT"),
					User:     os.Getenv("GF_LIVE_REMOTE_WRITE_USER"),
					Password: os.Getenv("GF_LIVE_REMOTE_WRITE_PASSWORD"),
				}),
				pipeline.NewChangeLogOutput(f.frameStorage, f.ruleProcessor, pipeline.ChangeLogOutputConfig{
					Field:   "value3",
					Channel: "stream/json/exact/value3/changes",
				}),
				pipeline.NewChangeLogOutput(f.frameStorage, f.ruleProcessor, pipeline.ChangeLogOutputConfig{
					Field:   "annotation",
					Channel: "stream/json/exact/annotation/changes",
				}),
				pipeline.NewConditionalOutput(
					pipeline.NewMultipleConditionChecker(
						[]pipeline.ConditionChecker{
							pipeline.NewNumberCompareCondition("value1", "gte", 3.0),
							pipeline.NewNumberCompareCondition("value2", "gte", 3.0),
						},
						pipeline.ConditionAll,
					),
					pipeline.NewChannelOutput(f.ruleProcessor, pipeline.ChannelOutputConfig{
						Channel: "stream/json/exact/condition",
					}),
				),
				pipeline.NewThresholdOutput(f.frameStorage, f.ruleProcessor, pipeline.ThresholdOutputConfig{
					FieldName: "value4",
					Channel:   "stream/json/exact/value4/state",
				}),
			),
		},
		{
			OrgId:   1,
			Pattern: "stream/json/exact/value3/changes",
			Outputter: pipeline.NewMultipleOutputter(
				pipeline.NewManagedStreamOutput(f.gLive),
				pipeline.NewRemoteWriteOutput(pipeline.RemoteWriteConfig{
					Enabled:  true,
					Endpoint: os.Getenv("GF_LIVE_REMOTE_WRITE_ENDPOINT"),
					User:     os.Getenv("GF_LIVE_REMOTE_WRITE_USER"),
					Password: os.Getenv("GF_LIVE_REMOTE_WRITE_PASSWORD"),
				}),
			),
		},
		{
			OrgId:     1,
			Pattern:   "stream/json/exact/annotation/changes",
			Outputter: pipeline.NewManagedStreamOutput(f.gLive),
		},
		{
			OrgId:     1,
			Pattern:   "stream/json/exact/condition",
			Processor: pipeline.NewDropFieldsProcessor("running"),
			Outputter: pipeline.NewManagedStreamOutput(f.gLive),
		},
		{
			OrgId:     1,
			Pattern:   "stream/json/exact/value4/state",
			Outputter: pipeline.NewManagedStreamOutput(f.gLive),
		},
	}, nil
=======
	converter *convert.Converter
>>>>>>> 55ef2dbd
}

// Init Gateway.
func (g *Gateway) Init() error {
	logger.Info("Live Push Gateway initialization")
	g.converter = convert.NewConverter()
	return nil
}

// Run Gateway.
func (g *Gateway) Run(ctx context.Context) error {
	<-ctx.Done()
	return ctx.Err()
}

func (g *Gateway) Handle(ctx *models.ReqContext) {
	streamID := ctx.Params(":streamId")

	stream, err := g.GrafanaLive.ManagedStreamRunner.GetOrCreateStream(ctx.SignedInUser.OrgId, streamID)
	if err != nil {
		logger.Error("Error getting stream", "error", err)
		ctx.Resp.WriteHeader(http.StatusInternalServerError)
		return
	}

	// TODO Grafana 8: decide which formats to use or keep all.
	urlValues := ctx.Req.URL.Query()
	frameFormat := pushurl.FrameFormatFromValues(urlValues)

	body, err := io.ReadAll(ctx.Req.Request.Body)
	if err != nil {
		logger.Error("Error reading body", "error", err)
		ctx.Resp.WriteHeader(http.StatusInternalServerError)
		return
	}
	logger.Debug("Live Push request",
		"protocol", "http",
		"streamId", streamID,
		"bodyLength", len(body),
		"frameFormat", frameFormat,
	)

	metricFrames, err := g.converter.Convert(body, frameFormat)
	if err != nil {
		logger.Error("Error converting metrics", "error", err, "frameFormat", frameFormat)
		if errors.Is(err, convert.ErrUnsupportedFrameFormat) {
			ctx.Resp.WriteHeader(http.StatusBadRequest)
		} else {
			ctx.Resp.WriteHeader(http.StatusInternalServerError)
		}
		return
	}

	// TODO -- make sure all packets are combined together!
	// interval = "1s" vs flush_interval = "5s"

	for _, mf := range metricFrames {
		err := stream.Push(mf.Key(), mf.Frame())
		if err != nil {
			logger.Error("Error pushing frame", "error", err, "data", string(body))
			ctx.Resp.WriteHeader(http.StatusInternalServerError)
			return
		}
	}
}

func (g *Gateway) HandlePath(ctx *models.ReqContext) {
	streamID := ctx.Params(":streamId")
	path := ctx.Params(":path")

	body, err := io.ReadAll(ctx.Req.Request.Body)
	if err != nil {
		logger.Error("Error reading body", "error", err)
		ctx.Resp.WriteHeader(http.StatusInternalServerError)
		return
	}
	logger.Debug("Live channel push request",
		"protocol", "http",
		"streamId", streamID,
		"path", path,
		"bodyLength", len(body),
	)

	channelID := "stream/" + streamID + "/" + path

	channelFrames, ok, err := g.GrafanaLive.Pipeline.DataToChannelFrames(context.Background(), ctx.OrgId, channelID, body)
	if err != nil {
		logger.Error("Error data to frame", "error", err, "body", string(body))
		ctx.Resp.WriteHeader(http.StatusInternalServerError)
		return
	}
	if !ok {
		logger.Error("No conversion rule for a channel", "error", err, "channel", channelID)
		ctx.Resp.WriteHeader(http.StatusNotFound)
		return
	}

	err = g.GrafanaLive.Pipeline.ProcessChannelFrames(context.Background(), ctx.OrgId, channelID, channelFrames)
	if err != nil {
		logger.Error("Error processing frame", "error", err, "data", string(body))
		ctx.Resp.WriteHeader(http.StatusInternalServerError)
		return
	}
}<|MERGE_RESOLUTION|>--- conflicted
+++ resolved
@@ -28,225 +28,7 @@
 	Cfg         *setting.Cfg      `inject:""`
 	GrafanaLive *live.GrafanaLive `inject:""`
 
-<<<<<<< HEAD
-	converter     *convert.Converter
-	ruleProcessor *pipeline.RuleProcessor
-}
-
-type fakeStorage struct {
-	gLive         *live.GrafanaLive
-	frameStorage  *pipeline.FrameStorage
-	ruleProcessor *pipeline.RuleProcessor
-}
-
-func (f fakeStorage) ListChannelRules(_ context.Context, _ pipeline.ListLiveChannelRuleCommand) ([]*pipeline.LiveChannelRule, error) {
-	return []*pipeline.LiveChannelRule{
-		{
-			OrgId:   1,
-			Pattern: "stream/influx/input",
-			Converter: pipeline.NewAutoInfluxConverter(pipeline.AutoInfluxConverterConfig{
-				FrameFormat: "labels_column",
-			}),
-		},
-		{
-			OrgId:   1,
-			Pattern: "stream/influx/input/:metric",
-			Outputter: pipeline.NewMatchOutput("metric", map[string]pipeline.Outputter{
-				"cpu": pipeline.NewMultipleOutputter(
-					pipeline.NewManagedStreamOutput(f.gLive),
-					pipeline.NewConditionalOutput(
-						pipeline.NewNumberCompareCondition("usage_user", "gte", 50),
-						pipeline.NewChannelOutput(f.ruleProcessor, pipeline.ChannelOutputConfig{
-							Channel: "stream/influx/spikes/cpu",
-						}),
-					),
-				),
-				"*": pipeline.NewManagedStreamOutput(f.gLive),
-			}),
-		},
-		{
-			OrgId:     1,
-			Pattern:   "stream/influx/spikes/cpu",
-			Outputter: pipeline.NewManagedStreamOutput(f.gLive),
-		},
-		{
-			OrgId:     1,
-			Pattern:   "stream/json/auto",
-			Converter: pipeline.NewAutoJsonConverter(pipeline.AutoJsonConverterConfig{}),
-			Outputter: pipeline.NewManagedStreamOutput(f.gLive),
-		},
-		{
-			OrgId:   1,
-			Pattern: "stream/json/tip",
-			Converter: pipeline.NewAutoJsonConverter(pipeline.AutoJsonConverterConfig{
-				FieldTips: map[string]pipeline.Field{
-					"value3": {
-						Name: "value3",
-						Type: data.FieldTypeNullableFloat64,
-					},
-					"value100": {
-						Name: "value100",
-						Type: data.FieldTypeNullableFloat64,
-					},
-				},
-			}),
-			Processor: pipeline.NewDropFieldsProcessor("value2"),
-			Outputter: pipeline.NewManagedStreamOutput(f.gLive),
-		},
-		{
-			OrgId:   1,
-			Pattern: "stream/json/exact",
-			Converter: pipeline.NewExactJsonConverter(pipeline.ExactJsonConverterConfig{
-				Fields: []pipeline.Field{
-					{
-						Name:  "time",
-						Type:  data.FieldTypeTime,
-						Value: "#{now}",
-					},
-					{
-						Name:  "value1",
-						Type:  data.FieldTypeNullableFloat64,
-						Value: "$.value1",
-					},
-					{
-						Name:  "value2",
-						Type:  data.FieldTypeNullableFloat64,
-						Value: "$.value2",
-					},
-					{
-						Name:  "value3",
-						Type:  data.FieldTypeNullableFloat64,
-						Value: "$.value3",
-						Labels: []pipeline.Label{
-							{
-								Name:  "host",
-								Value: "$.host",
-							},
-						},
-					},
-					{
-						Name:  "value4",
-						Type:  data.FieldTypeNullableFloat64,
-						Value: "$.value4",
-						Config: &data.FieldConfig{
-							Thresholds: &data.ThresholdsConfig{
-								Mode: data.ThresholdsModeAbsolute,
-								Steps: []data.Threshold{
-									{
-										Value: 2,
-										State: "normal",
-									},
-									{
-										Value: 6,
-										State: "warning",
-									},
-									{
-										Value: 8,
-										State: "critical",
-									},
-								},
-							},
-						},
-					},
-					{
-						Name:  "map.red",
-						Type:  data.FieldTypeNullableFloat64,
-						Value: "$.map.red",
-						Labels: []pipeline.Label{
-							{
-								Name:  "host",
-								Value: "$.host",
-							},
-							{
-								Name:  "host2",
-								Value: "$.host",
-							},
-						},
-					},
-					{
-						Name:  "annotation",
-						Type:  data.FieldTypeNullableString,
-						Value: "$.annotation",
-					},
-					{
-						Name:  "running",
-						Type:  data.FieldTypeNullableBool,
-						Value: "{JSON.parse(x).status === 'running'}",
-					},
-					{
-						Name:  "num_map_colors",
-						Type:  data.FieldTypeNullableFloat64,
-						Value: "{Object.keys(JSON.parse(x).map).length}",
-					},
-				},
-			}),
-			Outputter: pipeline.NewMultipleOutputter(
-				pipeline.NewManagedStreamOutput(f.gLive),
-				pipeline.NewRemoteWriteOutput(pipeline.RemoteWriteConfig{
-					Enabled:  true,
-					Endpoint: os.Getenv("GF_LIVE_REMOTE_WRITE_ENDPOINT"),
-					User:     os.Getenv("GF_LIVE_REMOTE_WRITE_USER"),
-					Password: os.Getenv("GF_LIVE_REMOTE_WRITE_PASSWORD"),
-				}),
-				pipeline.NewChangeLogOutput(f.frameStorage, f.ruleProcessor, pipeline.ChangeLogOutputConfig{
-					Field:   "value3",
-					Channel: "stream/json/exact/value3/changes",
-				}),
-				pipeline.NewChangeLogOutput(f.frameStorage, f.ruleProcessor, pipeline.ChangeLogOutputConfig{
-					Field:   "annotation",
-					Channel: "stream/json/exact/annotation/changes",
-				}),
-				pipeline.NewConditionalOutput(
-					pipeline.NewMultipleConditionChecker(
-						[]pipeline.ConditionChecker{
-							pipeline.NewNumberCompareCondition("value1", "gte", 3.0),
-							pipeline.NewNumberCompareCondition("value2", "gte", 3.0),
-						},
-						pipeline.ConditionAll,
-					),
-					pipeline.NewChannelOutput(f.ruleProcessor, pipeline.ChannelOutputConfig{
-						Channel: "stream/json/exact/condition",
-					}),
-				),
-				pipeline.NewThresholdOutput(f.frameStorage, f.ruleProcessor, pipeline.ThresholdOutputConfig{
-					FieldName: "value4",
-					Channel:   "stream/json/exact/value4/state",
-				}),
-			),
-		},
-		{
-			OrgId:   1,
-			Pattern: "stream/json/exact/value3/changes",
-			Outputter: pipeline.NewMultipleOutputter(
-				pipeline.NewManagedStreamOutput(f.gLive),
-				pipeline.NewRemoteWriteOutput(pipeline.RemoteWriteConfig{
-					Enabled:  true,
-					Endpoint: os.Getenv("GF_LIVE_REMOTE_WRITE_ENDPOINT"),
-					User:     os.Getenv("GF_LIVE_REMOTE_WRITE_USER"),
-					Password: os.Getenv("GF_LIVE_REMOTE_WRITE_PASSWORD"),
-				}),
-			),
-		},
-		{
-			OrgId:     1,
-			Pattern:   "stream/json/exact/annotation/changes",
-			Outputter: pipeline.NewManagedStreamOutput(f.gLive),
-		},
-		{
-			OrgId:     1,
-			Pattern:   "stream/json/exact/condition",
-			Processor: pipeline.NewDropFieldsProcessor("running"),
-			Outputter: pipeline.NewManagedStreamOutput(f.gLive),
-		},
-		{
-			OrgId:     1,
-			Pattern:   "stream/json/exact/value4/state",
-			Outputter: pipeline.NewManagedStreamOutput(f.gLive),
-		},
-	}, nil
-=======
 	converter *convert.Converter
->>>>>>> 55ef2dbd
 }
 
 // Init Gateway.
